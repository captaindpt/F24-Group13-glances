--- conflicted
+++ resolved
@@ -90,7 +90,6 @@
 }
 
 /* Plugins */
-<<<<<<< HEAD
 #processlist .table-cell {
     padding: 0px 5px 0px 5px;
     white-space: nowrap;
@@ -167,7 +166,8 @@
     40% {
         box-shadow: 0 2.5em 0 0 #56CA69;
     }
-=======
+}
+
 #cpu table tr td:nth-child(3),
 #mem table tr td:nth-child(3),
 #monitor table tr td:nth-child(3) {
@@ -189,5 +189,4 @@
 #docker table tr td:nth-child(2),
 #docker table tr td:nth-child(6) {
     text-align: left;
->>>>>>> 67e21a60
 }