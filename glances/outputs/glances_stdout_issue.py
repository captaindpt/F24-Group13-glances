--- conflicted
+++ resolved
@@ -25,11 +25,6 @@
 import shutil
 import time
 
-<<<<<<< HEAD
-from glances.logger import logger
-from glances.globals import printandflush
-=======
->>>>>>> e74ed678
 from glances.timer import Counter
 from glances import __version__, psutil_version
 
