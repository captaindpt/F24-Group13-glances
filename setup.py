--- conflicted
+++ resolved
@@ -59,11 +59,7 @@
         'action': ['chevron'],
         'browser': ['zeroconf>=0.19.1'],
         'cloud': ['requests'],
-<<<<<<< HEAD
-        'containers': ['docker>=6.1.1', 'python-dateutil', 'six', 'podman'],
-=======
-        # 'containers' ==> See below
->>>>>>> 10b5c203
+        'containers': ['docker>=6.1.1', 'python-dateutil', 'six', 'podman', 'packaging'],
         'export': ['bernhard', 'cassandra-driver', 'couchdb', 'elasticsearch',
                    'graphitesender', 'influxdb>=1.0.0', 'influxdb-client', 'pymongo',
                    'kafka-python', 'pika', 'paho-mqtt', 'potsdb', 'prometheus_client',
@@ -80,16 +76,6 @@
         'wifi': ['wifi']
         # 'gpu' and 'sensors' ==> See below
     }
-<<<<<<< HEAD
-=======
-    if PY3:
-        extras_require['containers'] = ['docker>=6.1.1', 'podman', 'python-dateutil', 'six', 'packaging']
-        extras_require['cloud'].append('packaging')
-        extras_require['export'].append('influxdb-client')
-        extras_require['export'].append('pymongo')
-        extras_require['gpu'] = ['py3nvml']
-        extras_require['podman'] = ['podman']
->>>>>>> 10b5c203
     if sys.platform.startswith('linux'):
         extras_require['sensors'] = ['batinfo']
 
