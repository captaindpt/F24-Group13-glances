--- conflicted
+++ resolved
@@ -57,7 +57,6 @@
 def get_install_extras_require():
     extras_require = {
         'action': ['chevron'],
-<<<<<<< HEAD
         'browser': ['zeroconf>=0.19.1'],
         'cloud': ['requests'],
         'docker': ['docker>=2.0.0', 'python-dateutil', 'six'],
@@ -67,16 +66,6 @@
                    'pyzmq', 'statsd'],
         'folders': ['scandir'],
         'gpu': ['py3nvml'],
-=======
-        'browser': ['zeroconf==0.47.3' if PY2 else 'zeroconf>=0.19.1'],
-        'cloud': ['requests'],
-        'docker': ['docker>=2.0.0', 'python-dateutil', 'six'],
-        'export': ['bernhard', 'cassandra-driver', 'couchdb', 'elasticsearch',
-                   'graphitesender', 'influxdb>=1.0.0', 'kafka-python', 'pymongo',
-                   'pika', 'paho-mqtt', 'potsdb', 'prometheus_client', 'pyzmq',
-                   'statsd'],
-        'folders': ['scandir'],  # python_version<"3.5"
->>>>>>> 43291246
         'graph': ['pygal'],
         'ip': ['netifaces'],
         'raid': ['pymdstat'],
