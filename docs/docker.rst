--- conflicted
+++ resolved
@@ -97,10 +97,6 @@
 which will prompt you to answer the following questions:
 
 .. code-block:: console
-<<<<<<< HEAD
-=======
-
->>>>>>> 1b36ed92
     Define the Glances server password (glances username): 
     Password (confirm): 
     Do you want to save the password? [Yes/No]: Yes
@@ -108,29 +104,16 @@
 after which you will need to kill the process by entering ``CTRL+C`` (potentially twice), before leaving the container:
 
 .. code-block:: console
-<<<<<<< HEAD
-=======
-
->>>>>>> 1b36ed92
-    ^C^C
     exit
 
 You will then need to copy the password file to your host machine:
 
 .. code-block:: console
-<<<<<<< HEAD
-=======
-
->>>>>>> 1b36ed92
     docker cp glances_docker:/root/.config/glances/glances.pwd ./secrets/glances_password
 
 and make it visible to your container by adding it to ``docker-compose.yml`` as a ``secret``:
 
 .. code-block:: yaml
-<<<<<<< HEAD
-=======
-
->>>>>>> 1b36ed92
     version: '3'
     
     services:
